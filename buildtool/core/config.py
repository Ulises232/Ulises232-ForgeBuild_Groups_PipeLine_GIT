--- conflicted
+++ resolved
@@ -2,11 +2,7 @@
 from __future__ import annotations
 from pydantic import BaseModel, Field
 from typing import List, Optional, Dict
-<<<<<<< HEAD
 import yaml, pathlib, os, sys
-=======
-import yaml, pathlib, os
->>>>>>> 0716dcf4
 
 class Paths(BaseModel):
     workspaces: Dict[str, str] = Field(default_factory=dict)
@@ -114,33 +110,10 @@
 
     _APPLIED_ENV_KEYS = set(env_map.keys())
 
-<<<<<<< HEAD
-=======
-_PACKAGE_CFG_FILE = pathlib.Path(__file__).parent.parent / "data" / "config.yaml"
-
-
-def _state_dir() -> pathlib.Path:
-    base = os.environ.get("APPDATA")
-    if base:
-        return pathlib.Path(base) / "ForgeBuild"
-    return pathlib.Path.home() / ".forgebuild"
-
-
-def _cfg_file() -> pathlib.Path:
-    return _state_dir() / "config.yaml"
-
-
-def _model_to_dict(model) -> Dict:
-    if hasattr(model, "dict"):
-        return model.dict()
-    return model.model_dump()
->>>>>>> 0716dcf4
-
 def load_config() -> Config:
     cfg_path = _cfg_file()
     if cfg_path.exists():
         with open(cfg_path, "r", encoding="utf-8") as f:
-<<<<<<< HEAD
             data = yaml.safe_load(f) or {}
         cfg = Config(**data)
         apply_environment(cfg)
@@ -149,14 +122,7 @@
     if _PACKAGE_CFG_FILE.exists():
         with open(_PACKAGE_CFG_FILE, "r", encoding="utf-8") as f:
             data = yaml.safe_load(f) or {}
-=======
-            data = yaml.safe_load(f) or {}
-        return Config(**data)
 
-    if _PACKAGE_CFG_FILE.exists():
-        with open(_PACKAGE_CFG_FILE, "r", encoding="utf-8") as f:
-            data = yaml.safe_load(f) or {}
->>>>>>> 0716dcf4
         cfg = Config(**data)
         try:
             cfg_path.parent.mkdir(parents=True, exist_ok=True)
@@ -164,7 +130,6 @@
                 yaml.safe_dump(_model_to_dict(cfg), f, sort_keys=False, allow_unicode=True)
         except Exception:
             pass
-<<<<<<< HEAD
         apply_environment(cfg)
         return cfg
 
@@ -172,12 +137,6 @@
     cfg = Config(paths=Paths(workspaces={}, output_base="", nas_dir=""))
     apply_environment(cfg)
     return cfg
-=======
-        return cfg
-
-    # default
-    return Config(paths=Paths(workspaces={}, output_base="", nas_dir=""))
->>>>>>> 0716dcf4
 
 def save_config(cfg: Config) -> str:
     # v1 usa .dict(), v2 usa .model_dump()
@@ -186,8 +145,6 @@
     cfg_path.parent.mkdir(parents=True, exist_ok=True)
     with open(cfg_path, "w", encoding="utf-8") as f:
         yaml.safe_dump(data, f, sort_keys=False, allow_unicode=True)
-<<<<<<< HEAD
     apply_environment(cfg)
-=======
->>>>>>> 0716dcf4
+
     return str(cfg_path)
