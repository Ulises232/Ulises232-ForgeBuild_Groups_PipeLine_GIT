
from __future__ import annotations
from typing import Optional, Callable
import os
from pathlib import Path
from functools import wraps
from PySide6.QtWidgets import (
    QWidget,
    QVBoxLayout,
    QGridLayout,
    QLabel,
    QComboBox,
    QLineEdit,
    QPushButton,
    QCheckBox,
    QTextEdit,
    QHBoxLayout,
    QGroupBox,
    QTreeWidget,
    QTreeWidgetItem,
    QApplication,
    QTabWidget,
)
from PySide6.QtCore import Qt, Signal, QObject, QTimer
from ..core.config import Config
# Import our local-only shim
from ..core.git_tasks_local import (
    switch_branch, create_version_branches, create_branches_local,
    push_branch, delete_local_branch_by_name
)
from ..core import errguard
from ..core.bg import run_in_thread
from ..core.discover import discover_status_fast
from ..core.state import STATE
from PySide6 import QtCore, QtWidgets
import shiboken6
from buildtool.core import errguard
from ..core.branch_store import load_index, recover_from_nas, publish_to_nas

def safe_slot(fn: Callable):
    @wraps(fn)
    def wrapper(self, *args, **kwargs):
        try:
            return fn(self, *args, **kwargs)
        except Exception as e:
            self._dbg(f"!! {fn.__name__}: {e}")
            return None
    return wrapper

def _is_valid_qobj(obj) -> bool:
    try:
        return obj is not None and shiboken6.isValid(obj)
    except Exception:
        return False


class Logger(QObject):
    line = Signal(str)

class GitView(QWidget):
    """v4.1 — Local-only shim: usa comandos git locales; acciones globales; historial y cache."""
    def __init__(self, cfg: Config, parent=None):
        super().__init__(parent)
        errguard.install(verbose=True)
        self.cfg = cfg
        self.logger = Logger()
        self._threads: list = []
        self._setup_ui()
        self._wire_events()
        self._dbg(f"git_view.py from: {__file__}")
        self._load_projects_flat()
        QTimer.singleShot(0, self._post_init)
        self._dbg("init: post_init scheduled")

    def _dbg(self, msg: str):
        s = f"[GitView] {msg}"
        try: errguard.log(s)
        except Exception: pass
        try: print(s)
        except Exception: pass
        try: self.logger.line.emit(s)
        except Exception: pass

    def _set_busy(self, busy: bool, note: str = ""):
        for w in (self.btnCreateLocal, self.btnPushBranch, self.btnDeleteBranch,
                  self.btnRunCreateVersion, self.btnSwitch, self.btnRefresh,
                  self.btnReconcile, self.btnNasRecover, self.btnNasPublish):
            try: w.setEnabled(not busy)
            except Exception: pass
        try:
            self.cboProject.setEnabled(not busy)
        except Exception:
            pass
        try:
            QApplication.setOverrideCursor(Qt.WaitCursor) if busy else QApplication.restoreOverrideCursor()
        except Exception:
            pass
        if note:
            self.logger.line.emit(note)

    def _setup_ui(self):
        root = QVBoxLayout(self)
        root.setContentsMargins(8, 8, 8, 8)
        root.setSpacing(8)

        tabs = QTabWidget()
        root.addWidget(tabs, 1)

        main = QWidget()
        tabs.addTab(main, "Repos Git")
        top_wrap = QVBoxLayout(main)

        top = QGridLayout()
        top.setHorizontalSpacing(8)
        top.setVerticalSpacing(6)
        row = 0
        top.addWidget(QLabel("Proyecto:"), row, 0)
        self.cboProject = QComboBox(); top.addWidget(self.cboProject, row, 1); row += 1

        self.lblScope = QLabel("Acciones aplican a TODOS los módulos del proyecto actual."); top.addWidget(self.lblScope, row, 0, 1, 4); row += 1

        self.cboHistorySwitch = QComboBox(); self.cboHistorySwitch.setEditable(True)
        self.btnSwitch = QPushButton("Switch (global)")
        hs = QHBoxLayout(); hs.addWidget(QLabel("Rama:")); hs.addWidget(self.cboHistorySwitch, 1); hs.addWidget(self.btnSwitch)
        top.addLayout(hs, row, 0, 1, 4); row += 1

        self.txtNewBranch = QLineEdit(); self.txtNewBranch.setPlaceholderText("Nombre de la nueva rama")
        self.btnCreateLocal = QPushButton("Crear rama (local, global)"); self.btnPushBranch = QPushButton("Push rama (global)")
        hnew = QHBoxLayout(); hnew.addWidget(QLabel("Nueva rama:")); hnew.addWidget(self.txtNewBranch, 1); hnew.addWidget(self.btnCreateLocal); hnew.addWidget(self.btnPushBranch)
        top.addLayout(hnew, row, 0, 1, 4); row += 1

        self.cboDeleteBranch = QComboBox(); self.cboDeleteBranch.setEditable(True)
        self.chkConfirmDelete = QCheckBox("Confirmar")
        self.btnDeleteBranch = QPushButton("Eliminar rama local (global)")
        hd = QHBoxLayout(); hd.addWidget(QLabel("Eliminar:")); hd.addWidget(self.cboDeleteBranch, 1); hd.addWidget(self.chkConfirmDelete); hd.addWidget(self.btnDeleteBranch)
        top.addLayout(hd, row, 0, 1, 4); row += 1

        self.txtVersion = QLineEdit(); self.txtVersion.setPlaceholderText("3.00.17")
        self.chkQA = QCheckBox("Crear *_QA"); self.btnRunCreateVersion = QPushButton("Crear ramas de versión (local, global)")
        hv = QHBoxLayout(); hv.addWidget(QLabel("Versión:")); hv.addWidget(self.txtVersion, 1); hv.addWidget(self.chkQA); hv.addWidget(self.btnRunCreateVersion)
        top.addLayout(hv, row, 0, 1, 4); row += 1

        self.btnRefresh = QPushButton("Refrescar vista"); self.btnReconcile = QPushButton("Reconciliar con Git (solo local)")
        self.btnNasRecover = QPushButton("Recuperar NAS"); self.btnNasPublish = QPushButton("Publicar NAS")
        hr = QHBoxLayout(); hr.addWidget(self.btnRefresh); hr.addWidget(self.btnNasRecover); hr.addWidget(self.btnNasPublish); hr.addStretch(); hr.addWidget(self.btnReconcile)
        top.addLayout(hr, row, 0, 1, 4); row += 1

        gr = QGroupBox("Módulos y ramas actuales")
        grl = QVBoxLayout(gr)
        self.tree = QTreeWidget(); self.tree.setHeaderLabels(["Módulo", "Rama", "Estado", "Actual"])
        self.tree.setRootIsDecorated(False); self.tree.setAlternatingRowColors(True)
        grl.addWidget(self.tree, 1)
        top.addWidget(gr, row, 0, 1, 4); row += 1

        grh = QGroupBox("Historial de ramas")
        grhl = QVBoxLayout(grh)
<<<<<<< HEAD
        self.treeHist = QTreeWidget()
        self.treeHist.setHeaderLabels(["Rama", "Usuario", "Local", "Origin", "Merge"])
        self.treeHist.setRootIsDecorated(False)
        self.treeHist.setAlternatingRowColors(True)
        grhl.addWidget(self.treeHist, 1)
        top.addWidget(grh, row, 0, 1, 4)
        row += 1

        top_wrap.addLayout(top)

        console = QWidget()
        tabs.addTab(console, "Consola")
        clog_layout = QVBoxLayout(console)
        self.log = QTextEdit()
        self.log.setReadOnly(True)
        self.log.setLineWrapMode(QTextEdit.NoWrap)
        clog_layout.addWidget(self.log, 1)
        self.btnClearLog = QPushButton("Limpiar")
        hcl = QHBoxLayout()
        hcl.addStretch()
        hcl.addWidget(self.btnClearLog)
        clog_layout.addLayout(hcl)

        self.logger = Logger()
        self.logger.line.connect(self.log.append)
=======
        self.treeHist = QTreeWidget(); self.treeHist.setHeaderLabels(["Rama", "Local", "Origin", "Merge"])
        self.treeHist.setRootIsDecorated(False); self.treeHist.setAlternatingRowColors(True)
        grhl.addWidget(self.treeHist, 1)
        top.addWidget(grh, row, 0, 1, 4); row += 1

        root.addLayout(top)
        self.log = QTextEdit(); self.log.setReadOnly(True); self.log.setLineWrapMode(QTextEdit.NoWrap)
        root.addWidget(self.log, 1)
        self.logger = Logger(); self.logger.line.connect(self.log.append)
>>>>>>> 0c164cdd

    def _wire_events(self):
        self.cboProject.currentTextChanged.connect(self._on_project_changed)
        self.btnRefresh.clicked.connect(self._post_project_change)
        self.btnReconcile.clicked.connect(self._do_reconcile)
        self.btnSwitch.clicked.connect(self._do_switch)
        self.btnCreateLocal.clicked.connect(self._do_create_local)
        self.btnPushBranch.clicked.connect(self._do_push_branch)
        self.btnDeleteBranch.clicked.connect(self._do_delete_branch)
        self.btnRunCreateVersion.clicked.connect(self._do_create_version)
        self.btnNasRecover.clicked.connect(self._do_recover_nas)
        self.btnNasPublish.clicked.connect(self._do_publish_nas)
<<<<<<< HEAD
        self.btnClearLog.clicked.connect(self.log.clear)
=======
>>>>>>> 0c164cdd


    def _load_projects_flat(self):
        self._dbg("load_projects_flat: start")
        try:
            self.cboProject.blockSignals(True)
            self.cboProject.clear()
            count = 0
            if getattr(self.cfg, "groups", None):
                seen=set()
                for g in self.cfg.groups:
                    for p in (g.projects or []):
                        if p.key not in seen:
                            seen.add(p.key); self.cboProject.addItem(p.key, userData=g.key); count += 1
            else:
                for p in (self.cfg.projects or []):
                    self.cboProject.addItem(p.key, userData=None); count += 1
            self._dbg(f"load_projects_flat: added {count} projects")
        finally:
            self.cboProject.blockSignals(False)
        QTimer.singleShot(0, self._post_project_change)

    def _current_keys(self) -> tuple[Optional[str], Optional[str]]:
        pkey = self.cboProject.currentText().strip() or None
        idx = self.cboProject.currentIndex()
        gkey = self.cboProject.itemData(idx) if idx >= 0 else None
        return gkey, pkey

    def _on_project_changed(self, _):
        self._dbg("on_project_changed")
        self._post_project_change()

    def _post_init(self):
        self._dbg("post_init: start")
        self._post_project_change()
        self._dbg("post_init: end")

    def _get_project_obj(self, gkey: str | None, pkey: str | None):
        # Busca el proyecto por claves (soporta cfg.groups y cfg.projects)
        if getattr(self.cfg, "groups", None):
            for g in self.cfg.groups:
                if gkey and getattr(g, "key", None) != gkey:
                    continue
                for p in (getattr(g, "projects", None) or []):
                    if getattr(p, "key", None) == pkey:
                        return p
        for p in (getattr(self.cfg, "projects", None) or []):
            if getattr(p, "key", None) == pkey:
                return p
        return None

    def _post_project_change(self):
        self._dbg("post_project_change: start")
        try:
            gkey, pkey = self._current_keys()
            self._dbg(f"post_project_change: keys gkey={gkey} pkey={pkey}")

            # 1) UI: módulos
            try:
                items = discover_status_fast(self.cfg, gkey, pkey)
                self.lblScope.setText(
                    f"Acciones aplican a TODOS los módulos del proyecto actual. Módulos: {len(items)}"
                )
            except Exception:
                pass

            # 2.1) Fallback por groups.repos cuando no hay workspaces[gkey]
            try:
                grp = None
                for g in (getattr(self.cfg, "groups", None) or []):
                    if getattr(g, "key", None) == gkey:
                        grp = g
                        break

                repo_path = None
                if grp:
                    # grp.repos puede ser dict (clave=nombre repo o proyecto)
                    repos = getattr(grp, "repos", {}) or {}
                    # Prioridad: pkey dentro de repos
                    if isinstance(repos, dict) and pkey in repos:
                        repo_path = repos[pkey]
                    # Si no hay pkey, pero solo hay 1 repo, úsalo
                    elif isinstance(repos, dict) and len(repos) == 1:
                        repo_path = list(repos.values())[0]
                    # Si el group tiene atributo 'root', como fallback
                    if not repo_path and getattr(grp, "root", None):
                        repo_path = getattr(grp, "root")

                self._dbg(f"post_project_change: groups.repos hit={bool(repo_path)} path={repo_path}")
                if repo_path:
                    os.environ['HERR_REPO'] = str(Path(repo_path).resolve())
                    self._dbg(f"post_project_change: HERR_REPO(groups.repos)={os.environ['HERR_REPO']}")
                    self._refresh_history()
                    self._refresh_summary()
                    self._refresh_branch_index()
                    self._dbg("post_project_change: end")
                    return
            except Exception as e:
                self._dbg(f"post_project_change: WARN groups.repos→HERR_REPO: {e}")

            # Si llegaste aquí, no hay workspace para gkey; aún así refresca UI
            self._refresh_history()
            self._refresh_summary()
            self._refresh_branch_index()
        except Exception as e:
            self._dbg(f"post_project_change: ERROR {e}")
        self._dbg("post_project_change: end")



    def _refresh_history(self):
        self._dbg("_refresh_history: start")
        if not _is_valid_qobj(self):
            return
        try:
            # Usa QSignalBlocker para no olvidar desbloquear si hay excepciones
            b1 = QtCore.QSignalBlocker(self.cboHistorySwitch)
            b2 = QtCore.QSignalBlocker(self.cboDeleteBranch)
            self.cboHistorySwitch.clear(); self.cboDeleteBranch.clear()
            gkey, pkey = self._current_keys()
            idx = load_index()
            records = [r for r in idx.values() if r.group == gkey and r.project == pkey]
            records.sort(key=lambda r: r.last_updated_at, reverse=True)
            for rec in records[:50]:
                self.cboHistorySwitch.addItem(rec.branch)
                self.cboDeleteBranch.addItem(rec.branch)
            self._dbg("_refresh_history: loaded")
        except Exception as e:
            self._dbg(f"_refresh_history: ERROR {e}")

    def _refresh_summary(self):
        self._dbg("_refresh_summary: start")
        if not _is_valid_qobj(self) or not _is_valid_qobj(self.tree):
            return
        try:
            self.tree.setUpdatesEnabled(False)
            self.tree.clear()

            gkey, pkey = self._current_keys()
            items = discover_status_fast(self.cfg, gkey, pkey) or []
            for name, br, path in items:
                locals_, remotes_ = STATE.get_presence(gkey, pkey, name)
                current = STATE.get_current(gkey, pkey, name) or br or "?"
                branches = sorted(set(locals_) | set(remotes_) | ({current} if current else set()))
                if not branches:
                    branches = [current]

                for b in branches:
                    estado = "origin" if b in remotes_ else ("local" if b in locals_ else "¿?")
                    curflag = "Sí" if b == current else ""
                    it = QtWidgets.QTreeWidgetItem([name, b, estado, curflag])
                    self.tree.addTopLevelItem(it)

            self.tree.resizeColumnToContents(0)
            self.tree.resizeColumnToContents(1)
            self.tree.resizeColumnToContents(2)
            self._dbg(f"_refresh_summary: {self.tree.topLevelItemCount()} rows")
        except Exception as e:
            self._dbg(f"_refresh_summary: ERROR {e}")
        finally:
            if _is_valid_qobj(self.tree):
                self.tree.setUpdatesEnabled(True)

    def _refresh_branch_index(self):
        self._dbg("_refresh_branch_index: start")
        if not _is_valid_qobj(self) or not _is_valid_qobj(getattr(self, "treeHist", None)):
            return
        try:
            self.treeHist.setUpdatesEnabled(False)
            self.treeHist.clear()
            gkey, pkey = self._current_keys()
            idx = load_index()
            records = [r for r in idx.values() if r.group == gkey and r.project == pkey]
            records.sort(key=lambda r: r.last_updated_at, reverse=True)
            for rec in records:
                loc = "Sí" if rec.exists_local else ""
                orig = "Sí" if rec.exists_origin else ""
<<<<<<< HEAD
                it = QtWidgets.QTreeWidgetItem(
                    [rec.branch, rec.created_by, loc, orig, rec.merge_status]
                )
                self.treeHist.addTopLevelItem(it)
            self.treeHist.resizeColumnToContents(0)
            self.treeHist.resizeColumnToContents(1)
=======
                it = QtWidgets.QTreeWidgetItem([rec.branch, loc, orig, rec.merge_status])
                self.treeHist.addTopLevelItem(it)
            self.treeHist.resizeColumnToContents(0)
>>>>>>> 0c164cdd
        except Exception as e:
            self._dbg(f"_refresh_branch_index: ERROR {e}")
        finally:
            if _is_valid_qobj(self.treeHist):
                self.treeHist.setUpdatesEnabled(True)

    # en buildtool/views/git_view.py (dentro de GitView)
    def _init_thread_store(self):
        if not hasattr(self, "_live_threads"):
            self._live_threads = set()

    def _start_task(self, title, fn, done_cb=None, *args, **kwargs):
        self._dbg(f"task start: {title}")
        th, worker = run_in_thread(fn, *args, **kwargs)

        # Si quieres conservar un callback de "done":
        self._pending_done_cb = done_cb

        # Señales (no toques UI aquí; sólo enruta a la UI con el slot)
        worker.progress.connect(self.logger.line.emit)

        # Conexión QUEUED garantiza que el slot se ejecute en el hilo del receptor (self = UI)
        worker.finished.connect(self._on_task_finish, QtCore.Qt.QueuedConnection)

        # Limpieza del hilo/worker cuando termine (sin tocar UI)
        def _cleanup():
            try:
                th.quit()
                th.wait()
            except Exception:
                pass
            try:
                worker.deleteLater()
            except Exception:
                pass
            try:
                th.deleteLater()
            except Exception:
                pass
            try:
                from buildtool.core.thread_tracker import TRACKER
                TRACKER.remove(th)
            except Exception:
                pass

        worker.finished.connect(_cleanup, QtCore.Qt.QueuedConnection)
        th.start()

    @QtCore.Slot(bool)
    def _on_task_finish(self, ok: bool):
        """Este slot SIEMPRE corre en el hilo de la UI (QueuedConnection)."""
        try:
            self._dbg(f"task end (slot): ok={ok}")
            # Toca UI sólo aquí (hilo principal):
            self._refresh_history()
            self._refresh_summary()
            self._refresh_branch_index()
            # Si tu _start_task quiere permitir callbacks externos:
            cb = getattr(self, "_pending_done_cb", None)
            if cb:
                try:
                    cb(ok)
                finally:
                    self._pending_done_cb = None
        except Exception as e:
            errguard.log(f"_on_task_finish error: {e}", level=40)


    def _set_task_buttons_enabled(self, enabled: bool):
        for btn in (self.btnCreateLocal, self.btnPushBranch, self.btnDeleteBranch, self.btnSwitch):
            try: btn.setEnabled(enabled)
            except Exception: pass          


    @safe_slot
    def _do_switch(self):
        branch = self.cboHistorySwitch.currentText().strip()
        if not branch:
            self._dbg("_do_switch: empty"); return
        gkey, pkey = self._current_keys()
        def _after():
            for name, _, _ in discover_status_fast(self.cfg, gkey, pkey):
                STATE.set_current(gkey, pkey, name, branch)
            STATE.add_history(gkey, pkey, branch)
        self._start_task(f"Switch a {branch} (global)",
            lambda cfg, gk, pk, br, emit=self.logger.line.emit: switch_branch(cfg, gk, pk, br, emit, only_modules=None),
            _after, self.cfg, gkey, pkey, branch)

    @safe_slot
    def _do_create_local(self):
        gkey, pkey = self._current_keys()
        name = self.txtNewBranch.text().strip()
        if not name:
            self._dbg("_do_create_local: empty"); return
        
        def task(cfg, gk, pk, br, emit=self.logger.line.emit):
            emit(f"[task] Crear rama local '{br}' (global)")
            ok = create_branches_local(cfg, gk, pk, br, emit=emit)
            emit("[task] DONE" if ok else "[task] DONE with errors")
            return ok

        self._start_task(f"Crear rama local {name} (global)", task, None, self.cfg, gkey, pkey, name)


    @safe_slot
    def _do_push_branch(self):
        nb = self.txtNewBranch.text().strip() or self.cboHistorySwitch.currentText().strip()
        if not nb:
            self._dbg("_do_push_branch: empty"); return
        gkey, pkey = self._current_keys()
        def _after():
            for name, _, _ in discover_status_fast(self.cfg, gkey, pkey):
                STATE.add_remote(gkey, pkey, name, nb)
        self._start_task(f"Push rama {nb} (global)",
            lambda cfg, gk, pk, name, emit=self.logger.line.emit: push_branch(cfg, gk, pk, name, emit, only_modules=None),
            _after, self.cfg, gkey, pkey, nb)

    @safe_slot
    def _do_delete_branch(self):
        nb = self.cboDeleteBranch.currentText().strip()
        if not nb:
            self._dbg("_do_delete_branch: empty"); return
        if not self.chkConfirmDelete.isChecked():
            self._dbg("_do_delete_branch: confirmar"); return
        gkey, pkey = self._current_keys()
        def _after():
            for name, _, _ in discover_status_fast(self.cfg, gkey, pkey):
                STATE.remove_local(gkey, pkey, name, nb)
        self._start_task(f"Eliminar rama local {nb} (global)",
            lambda cfg, gk, pk, name, confirm, emit=self.logger.line.emit: delete_local_branch_by_name(cfg, gk, pk, name, confirm, emit, only_modules=None),
            _after, self.cfg, gkey, pkey, nb, True)

    @safe_slot
    def _do_create_version(self):
        ver = self.txtVersion.text().strip()
        if not ver:
            self._dbg("_do_create_version: empty"); return
        create_qa = self.chkQA.isChecked()
        gkey, pkey = self._current_keys()
        def _after():
            for name, _, _ in discover_status_fast(self.cfg, gkey, pkey):
                STATE.add_local(gkey, pkey, name, ver)
                STATE.set_current(gkey, pkey, name, ver)
                if create_qa:
                    qa = f"{ver}_QA"
                    STATE.add_local(gkey, pkey, name, qa)
            STATE.add_history(gkey, pkey, ver)
            if create_qa:
                STATE.add_history(gkey, pkey, f"{ver}_QA")
        self._start_task(f"Crear ramas versión {ver} (global)",
            lambda cfg, gk, pk, v, qa, emit=self.logger.line.emit: create_version_branches(cfg, gk, pk, v, qa, {}, [], emit, only_modules=None),
            _after, self.cfg, gkey, pkey, ver, create_qa)

    @safe_slot
    def _do_reconcile(self):
        gkey, pkey = self._current_keys()
        def reconcile_task(cfg, gk, pk, emit=self.logger.line.emit):
            from ..core.git_fast import get_current_branch_fast, list_local_branches_fast
            items = discover_status_fast(cfg, gk, pk)
            for name, _, path in items:
                cur = get_current_branch_fast(path) or "?"
                if emit: emit(f"{name}: {cur}")
                STATE.set_current(gk, pk, name, cur)
                for b in list_local_branches_fast(path):
                    STATE.add_local(gk, pk, name, b)
            return True
        self._start_task("Reconciliar con Git (local)", reconcile_task, None, self.cfg, gkey, pkey)

    @safe_slot
    def _do_recover_nas(self):
        def task():
            emit = self.logger.line.emit
            emit("[task] Recuperar NAS")
            recover_from_nas()
            emit("[task] DONE")
            return True
        self._start_task("Recuperar NAS", task)

    @safe_slot
    def _do_publish_nas(self):
        def task():
            emit = self.logger.line.emit
            emit("[task] Publicar NAS")
            publish_to_nas()
            emit("[task] DONE")
            return True
        self._start_task("Publicar NAS", task)<|MERGE_RESOLUTION|>--- conflicted
+++ resolved
@@ -154,7 +154,6 @@
 
         grh = QGroupBox("Historial de ramas")
         grhl = QVBoxLayout(grh)
-<<<<<<< HEAD
         self.treeHist = QTreeWidget()
         self.treeHist.setHeaderLabels(["Rama", "Usuario", "Local", "Origin", "Merge"])
         self.treeHist.setRootIsDecorated(False)
@@ -180,17 +179,7 @@
 
         self.logger = Logger()
         self.logger.line.connect(self.log.append)
-=======
-        self.treeHist = QTreeWidget(); self.treeHist.setHeaderLabels(["Rama", "Local", "Origin", "Merge"])
-        self.treeHist.setRootIsDecorated(False); self.treeHist.setAlternatingRowColors(True)
-        grhl.addWidget(self.treeHist, 1)
-        top.addWidget(grh, row, 0, 1, 4); row += 1
-
-        root.addLayout(top)
-        self.log = QTextEdit(); self.log.setReadOnly(True); self.log.setLineWrapMode(QTextEdit.NoWrap)
-        root.addWidget(self.log, 1)
-        self.logger = Logger(); self.logger.line.connect(self.log.append)
->>>>>>> 0c164cdd
+
 
     def _wire_events(self):
         self.cboProject.currentTextChanged.connect(self._on_project_changed)
@@ -203,10 +192,8 @@
         self.btnRunCreateVersion.clicked.connect(self._do_create_version)
         self.btnNasRecover.clicked.connect(self._do_recover_nas)
         self.btnNasPublish.clicked.connect(self._do_publish_nas)
-<<<<<<< HEAD
         self.btnClearLog.clicked.connect(self.log.clear)
-=======
->>>>>>> 0c164cdd
+
 
 
     def _load_projects_flat(self):
@@ -384,18 +371,13 @@
             for rec in records:
                 loc = "Sí" if rec.exists_local else ""
                 orig = "Sí" if rec.exists_origin else ""
-<<<<<<< HEAD
                 it = QtWidgets.QTreeWidgetItem(
                     [rec.branch, rec.created_by, loc, orig, rec.merge_status]
                 )
                 self.treeHist.addTopLevelItem(it)
             self.treeHist.resizeColumnToContents(0)
             self.treeHist.resizeColumnToContents(1)
-=======
-                it = QtWidgets.QTreeWidgetItem([rec.branch, loc, orig, rec.merge_status])
-                self.treeHist.addTopLevelItem(it)
-            self.treeHist.resizeColumnToContents(0)
->>>>>>> 0c164cdd
+
         except Exception as e:
             self._dbg(f"_refresh_branch_index: ERROR {e}")
         finally:
