--- conflicted
+++ resolved
@@ -138,8 +138,6 @@
         row = 0
         proj.addWidget(QLabel("Proyecto:"), row, 0)
         self.cboProject = QComboBox(); proj.addWidget(self.cboProject, row, 1); row += 1
-<<<<<<< HEAD
-
         self.lblScope = QLabel("Acciones aplican a TODOS los módulos del proyecto actual."); proj.addWidget(self.lblScope, row, 0, 1, 4); row += 1
         self.lblCurrent = QLabel("Rama actual: ?"); proj.addWidget(self.lblCurrent, row, 0, 1, 4); row += 1
         top_wrap.addLayout(proj)
@@ -151,20 +149,7 @@
         opsl.setColumnStretch(0, 1)
         opsl.setColumnStretch(1, 1)
 
-=======
-
-        self.lblScope = QLabel("Acciones aplican a TODOS los módulos del proyecto actual."); proj.addWidget(self.lblScope, row, 0, 1, 4); row += 1
-        self.lblCurrent = QLabel("Rama actual: ?"); proj.addWidget(self.lblCurrent, row, 0, 1, 4); row += 1
-        top_wrap.addLayout(proj)
-
-        ops = QGroupBox("Acciones de ramas")
-        opsl = QGridLayout(ops)
-        opsl.setHorizontalSpacing(8)
-        opsl.setVerticalSpacing(6)
-        opsl.setColumnStretch(0, 1)
-        opsl.setColumnStretch(1, 1)
-
->>>>>>> f7472a4b
+
         # switch
         self.cboHistorySwitch = QComboBox(); self.cboHistorySwitch.setEditable(True)
         self.btnSwitch = QPushButton("Switch (global)")
@@ -245,10 +230,6 @@
         hcl.addStretch()
         hcl.addWidget(self.btnClearLog)
         clog_layout.addLayout(hcl)
-<<<<<<< HEAD
-
-=======
->>>>>>> f7472a4b
         self.logger = Logger()
         self.logger.line.connect(self.log.append)
 
@@ -652,10 +633,6 @@
             error="Error al reconciliar"
         )
 
-<<<<<<< HEAD
-=======
-
->>>>>>> f7472a4b
     @safe_slot
     def _do_recover_nas(self):
         def task():
@@ -666,10 +643,6 @@
             return True
         self._start_task("Recuperar NAS", task, success="Historial recuperado de NAS", error="Error al recuperar NAS")
 
-<<<<<<< HEAD
-=======
-
->>>>>>> f7472a4b
     @safe_slot
     def _do_publish_nas(self):
         def task():
@@ -678,8 +651,4 @@
             publish_to_nas()
             emit("[task] DONE")
             return True
-<<<<<<< HEAD
         self._start_task("Publicar NAS", task, success="Historial publicado en NAS", error="Error al publicar NAS")
-=======
-        self._start_task("Publicar NAS", task, success="Historial publicado en NAS", error="Error al publicar NAS")
->>>>>>> f7472a4b
