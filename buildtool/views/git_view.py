
from __future__ import annotations
from typing import Optional, Callable
import os
from pathlib import Path
from functools import wraps
from PySide6.QtWidgets import (
    QWidget,
    QVBoxLayout,
    QGridLayout,
    QLabel,
    QComboBox,
    QLineEdit,
    QPushButton,
    QCheckBox,
    QTextEdit,
    QHBoxLayout,
    QGroupBox,
    QTreeWidget,
    QTreeWidgetItem,
    QApplication,
    QTabWidget,
    QMessageBox,
)
from PySide6.QtCore import Qt, Signal, QObject, QTimer
from ..core.config import Config
# Import our local-only shim
from ..core.git_tasks_local import (
    switch_branch, create_version_branches, create_branches_local,
    push_branch, delete_local_branch_by_name
)
from ..core import errguard
from ..core.bg import run_in_thread
from ..core.discover import discover_status_fast
from ..core.state import STATE
from PySide6 import QtCore, QtWidgets
from datetime import datetime
from ..core.git_fast import get_current_branch_fast
import shiboken6
from buildtool.core import errguard
from ..core.branch_store import load_index, recover_from_nas, publish_to_nas

def safe_slot(fn: Callable):
    @wraps(fn)
    def wrapper(self, *args, **kwargs):
        try:
            return fn(self, *args, **kwargs)
        except Exception as e:
            self._dbg(f"!! {fn.__name__}: {e}")
            return None
    return wrapper

def _is_valid_qobj(obj) -> bool:
    try:
        return obj is not None and shiboken6.isValid(obj)
    except Exception:
        return False


class Logger(QObject):
    line = Signal(str)

class GitView(QWidget):
    """v4.1 — Local-only shim: usa comandos git locales; acciones globales; historial y cache."""
    def __init__(self, cfg: Config, parent=None):
        super().__init__(parent)
        errguard.install(verbose=True)
        self.cfg = cfg
        self.logger = Logger()
        self._threads: list = []
        self._debug_enabled = bool(int(os.environ.get("FORGEBUILD_GITVIEW_DEBUG", "0")))
        self._setup_ui()
        self._wire_events()
        self._dbg(f"git_view.py from: {__file__}")
        self._load_projects_flat()
        QTimer.singleShot(0, self._post_init)
        self._dbg("init: post_init scheduled")

    def _dbg(self, msg: str, force: bool = False):
        lowered = msg.lower()
        important = force or "error" in lowered or "warn" in lowered or "fail" in lowered
        if not (important or self._debug_enabled):
            return
        s = f"[GitView] {msg}"
        try:
            errguard.log(s)
        except Exception:
            pass
        try:
            print(s)
        except Exception:
            pass
        try:
            self.logger.line.emit(s)
        except Exception:
            pass

    def _set_busy(self, busy: bool, note: str = ""):
        for w in (self.btnCreateLocal, self.btnPushBranch, self.btnDeleteBranch,
                  self.btnRunCreateVersion, self.btnSwitch, self.btnRefresh,
                  self.btnReconcile, self.btnNasRecover, self.btnNasPublish):
            try: w.setEnabled(not busy)
            except Exception: pass
        try:
            self.cboProject.setEnabled(not busy)
        except Exception:
            pass
        try:
            QApplication.setOverrideCursor(Qt.WaitCursor) if busy else QApplication.restoreOverrideCursor()
        except Exception:
            pass
        if note:
            self.logger.line.emit(note)

    def _alert(self, msg: str, error: bool = False):
        try:
            if error:
                QMessageBox.critical(self, "Git", msg)
            else:
                QMessageBox.information(self, "Git", msg)
        except Exception:
            self._dbg(f"ALERT: {msg}")

    def _setup_ui(self):
        root = QVBoxLayout(self)
        root.setContentsMargins(8, 8, 8, 8)
        root.setSpacing(8)

        tabs = QTabWidget()
        root.addWidget(tabs, 1)

        main = QWidget()
        tabs.addTab(main, "Repos Git")
        top_wrap = QVBoxLayout(main)

        proj = QGridLayout()
        proj.setHorizontalSpacing(8)
        proj.setVerticalSpacing(6)
        row = 0
        proj.addWidget(QLabel("Proyecto:"), row, 0)
        self.cboProject = QComboBox(); proj.addWidget(self.cboProject, row, 1); row += 1

        self.lblScope = QLabel("Acciones aplican a TODOS los módulos del proyecto actual."); proj.addWidget(self.lblScope, row, 0, 1, 4); row += 1
        self.lblCurrent = QLabel("Rama actual: ?"); proj.addWidget(self.lblCurrent, row, 0, 1, 4); row += 1
        top_wrap.addLayout(proj)

        ops = QGroupBox("Acciones de ramas")
        opsl = QGridLayout(ops)
        opsl.setHorizontalSpacing(8)
        opsl.setVerticalSpacing(6)
        opsl.setColumnStretch(0, 1)
        opsl.setColumnStretch(1, 1)

        # switch
        self.cboHistorySwitch = QComboBox(); self.cboHistorySwitch.setEditable(True)
        self.btnSwitch = QPushButton("Switch (global)")
        grp_switch = QGroupBox("Cambiar a otra rama")
        hs = QHBoxLayout(grp_switch)
        hs.addWidget(self.cboHistorySwitch, 1); hs.addWidget(self.btnSwitch)

        # create / push
        self.txtNewBranch = QLineEdit(); self.txtNewBranch.setPlaceholderText("Nombre de la nueva rama")
        self.btnCreateLocal = QPushButton("Crear (local, global)")
        self.btnPushBranch = QPushButton("Push (global)")
        grp_new = QGroupBox("Nueva rama")
        hnew = QHBoxLayout(grp_new)
        hnew.addWidget(self.txtNewBranch, 1); hnew.addWidget(self.btnCreateLocal); hnew.addWidget(self.btnPushBranch)

        # delete
        self.cboDeleteBranch = QComboBox(); self.cboDeleteBranch.setEditable(True)
        self.chkConfirmDelete = QCheckBox("Confirmar")
        self.btnDeleteBranch = QPushButton("Eliminar local (global)")
        grp_del = QGroupBox("Eliminar rama")
        hd = QHBoxLayout(grp_del)
        hd.addWidget(self.cboDeleteBranch, 1); hd.addWidget(self.chkConfirmDelete); hd.addWidget(self.btnDeleteBranch)

        # version
        self.txtVersion = QLineEdit(); self.txtVersion.setPlaceholderText("3.00.17")
        self.chkQA = QCheckBox("Crear *_QA")
        self.btnRunCreateVersion = QPushButton("Crear ramas de versión (local, global)")
        grp_ver = QGroupBox("Ramas de versión")
        hv = QHBoxLayout(grp_ver)
        hv.addWidget(self.txtVersion, 1); hv.addWidget(self.chkQA); hv.addWidget(self.btnRunCreateVersion)

        # arrange groups in a grid to reduce vertical space
        opsl.addWidget(grp_switch, 0, 0)
        opsl.addWidget(grp_new, 0, 1)
        opsl.addWidget(grp_del, 1, 0)
        opsl.addWidget(grp_ver, 1, 1)

        # misc buttons
        self.btnRefresh = QPushButton("Refrescar vista")
        self.btnReconcile = QPushButton("Reconciliar con Git (solo local)")
        self.btnNasRecover = QPushButton("Recuperar NAS")
        self.btnNasPublish = QPushButton("Publicar NAS")
        hr = QHBoxLayout()
        hr.addWidget(self.btnRefresh)
        hr.addWidget(self.btnNasRecover)
        hr.addWidget(self.btnNasPublish)
        hr.addStretch()
        hr.addWidget(self.btnReconcile)
        opsl.addLayout(hr, 2, 0, 1, 2)

        top_wrap.addWidget(ops)

        gr = QGroupBox("Módulos y ramas actuales")
        grl = QVBoxLayout(gr)
        self.tree = QTreeWidget(); self.tree.setHeaderLabels(["Módulo", "Rama actual"])
        self.tree.setRootIsDecorated(False); self.tree.setAlternatingRowColors(True)
        grl.addWidget(self.tree, 1)
        top_wrap.addWidget(gr)

        grh = QGroupBox("Historial de ramas")
        grhl = QVBoxLayout(grh)
        self.treeHist = QTreeWidget()
        self.treeHist.setHeaderLabels(["Rama", "Usuario", "Creación", "Local", "Origin", "Merge"])
        self.treeHist.setRootIsDecorated(False)
        self.treeHist.setAlternatingRowColors(True)
        grhl.addWidget(self.treeHist, 1)
        top_wrap.addWidget(grh)

        console = QWidget()
        tabs.addTab(console, "Consola")
        clog_layout = QVBoxLayout(console)
        self.log = QTextEdit()
        self.log.setReadOnly(True)
        self.log.setLineWrapMode(QTextEdit.NoWrap)
        clog_layout.addWidget(self.log, 1)
        self.btnClearLog = QPushButton("Limpiar")
        hcl = QHBoxLayout()
        hcl.addStretch()
        hcl.addWidget(self.btnClearLog)
        clog_layout.addLayout(hcl)
<<<<<<< HEAD

        self.logger = Logger()
        self.logger.line.connect(self.log.append)
=======

        self.logger = Logger()
        self.logger.line.connect(self.log.append)

>>>>>>> 458a1930

    def _wire_events(self):
        self.cboProject.currentTextChanged.connect(self._on_project_changed)
        self.btnRefresh.clicked.connect(self._post_project_change)
        self.btnReconcile.clicked.connect(self._do_reconcile)
        self.btnSwitch.clicked.connect(self._do_switch)
        self.btnCreateLocal.clicked.connect(self._do_create_local)
        self.btnPushBranch.clicked.connect(self._do_push_branch)
        self.btnDeleteBranch.clicked.connect(self._do_delete_branch)
        self.btnRunCreateVersion.clicked.connect(self._do_create_version)
        self.btnNasRecover.clicked.connect(self._do_recover_nas)
        self.btnNasPublish.clicked.connect(self._do_publish_nas)
        self.btnClearLog.clicked.connect(self.log.clear)


    def _load_projects_flat(self):
        self._dbg("load_projects_flat: start")
        try:
            self.cboProject.blockSignals(True)
            self.cboProject.clear()
            count = 0
            if getattr(self.cfg, "groups", None):
                seen=set()
                for g in self.cfg.groups:
                    for p in (g.projects or []):
                        if p.key not in seen:
                            seen.add(p.key); self.cboProject.addItem(p.key, userData=g.key); count += 1
            else:
                for p in (self.cfg.projects or []):
                    self.cboProject.addItem(p.key, userData=None); count += 1
            self._dbg(f"load_projects_flat: added {count} projects")
        finally:
            self.cboProject.blockSignals(False)
        QTimer.singleShot(0, self._post_project_change)

    def _current_keys(self) -> tuple[Optional[str], Optional[str]]:
        pkey = self.cboProject.currentText().strip() or None
        idx = self.cboProject.currentIndex()
        gkey = self.cboProject.itemData(idx) if idx >= 0 else None
        return gkey, pkey

    def _on_project_changed(self, _):
        self._dbg("on_project_changed")
        self._post_project_change()

    def _post_init(self):
        self._dbg("post_init: start")
        self._post_project_change()
        self._dbg("post_init: end")

    def _get_project_obj(self, gkey: str | None, pkey: str | None):
        # Busca el proyecto por claves (soporta cfg.groups y cfg.projects)
        if getattr(self.cfg, "groups", None):
            for g in self.cfg.groups:
                if gkey and getattr(g, "key", None) != gkey:
                    continue
                for p in (getattr(g, "projects", None) or []):
                    if getattr(p, "key", None) == pkey:
                        return p
        for p in (getattr(self.cfg, "projects", None) or []):
            if getattr(p, "key", None) == pkey:
                return p
        return None

    def _post_project_change(self):
        self._dbg("post_project_change: start")
        try:
            gkey, pkey = self._current_keys()
            self._dbg(f"post_project_change: keys gkey={gkey} pkey={pkey}")

            # 1) UI: módulos
            try:
                items = discover_status_fast(self.cfg, gkey, pkey)
                self.lblScope.setText(
                    f"Acciones aplican a TODOS los módulos del proyecto actual. Módulos: {len(items)}"
                )
            except Exception:
                pass

            # 2.1) Fallback por groups.repos cuando no hay workspaces[gkey]
            try:
                grp = None
                for g in (getattr(self.cfg, "groups", None) or []):
                    if getattr(g, "key", None) == gkey:
                        grp = g
                        break

                repo_path = None
                if grp:
                    # grp.repos puede ser dict (clave=nombre repo o proyecto)
                    repos = getattr(grp, "repos", {}) or {}
                    # Prioridad: pkey dentro de repos
                    if isinstance(repos, dict) and pkey in repos:
                        repo_path = repos[pkey]
                    # Si no hay pkey, pero solo hay 1 repo, úsalo
                    elif isinstance(repos, dict) and len(repos) == 1:
                        repo_path = list(repos.values())[0]
                    # Si el group tiene atributo 'root', como fallback
                    if not repo_path and getattr(grp, "root", None):
                        repo_path = getattr(grp, "root")

                self._dbg(f"post_project_change: groups.repos hit={bool(repo_path)} path={repo_path}")
                if repo_path:
                    os.environ['HERR_REPO'] = str(Path(repo_path).resolve())
                    self._dbg(f"post_project_change: HERR_REPO(groups.repos)={os.environ['HERR_REPO']}")
                    self._refresh_history()
                    self._refresh_summary()
                    self._refresh_branch_index()
                    self._dbg("post_project_change: end")
                    return
            except Exception as e:
                self._dbg(f"post_project_change: WARN groups.repos→HERR_REPO: {e}")

            # Si llegaste aquí, no hay workspace para gkey; aún así refresca UI
            self._refresh_history()
            self._refresh_summary()
            self._refresh_branch_index()
        except Exception as e:
            self._dbg(f"post_project_change: ERROR {e}")
        self._dbg("post_project_change: end")



    def _refresh_history(self):
        self._dbg("_refresh_history: start")
        if not _is_valid_qobj(self):
            return
        try:
            # Usa QSignalBlocker para no olvidar desbloquear si hay excepciones
            b1 = QtCore.QSignalBlocker(self.cboHistorySwitch)
            b2 = QtCore.QSignalBlocker(self.cboDeleteBranch)
            self.cboHistorySwitch.clear(); self.cboDeleteBranch.clear()
            gkey, pkey = self._current_keys()
            idx = load_index()
            records = [r for r in idx.values() if r.group == gkey and r.project == pkey]
            records.sort(key=lambda r: r.last_updated_at, reverse=True)
            for rec in records[:50]:
                self.cboHistorySwitch.addItem(rec.branch)
                self.cboDeleteBranch.addItem(rec.branch)
            self._dbg("_refresh_history: loaded")
        except Exception as e:
            self._dbg(f"_refresh_history: ERROR {e}")

    def _refresh_summary(self):
        self._dbg("_refresh_summary: start")
        if not _is_valid_qobj(self) or not _is_valid_qobj(self.tree):
            return
        try:
            self.tree.setUpdatesEnabled(False)
            self.tree.clear()

            gkey, pkey = self._current_keys()
            items = discover_status_fast(self.cfg, gkey, pkey) or []
            proj_current = None
            for name, br, path in items:
                current = get_current_branch_fast(path) or br or "?"
                STATE.set_current(gkey, pkey, name, current)
                if proj_current is None:
                    proj_current = current
                it = QtWidgets.QTreeWidgetItem([name, current])
                self.tree.addTopLevelItem(it)

            self.lblCurrent.setText(f"Rama actual: {proj_current or '?'}")
            self.tree.resizeColumnToContents(0)
            self.tree.resizeColumnToContents(1)
            self._dbg(f"_refresh_summary: {self.tree.topLevelItemCount()} rows")
        except Exception as e:
            self._dbg(f"_refresh_summary: ERROR {e}")
        finally:
            if _is_valid_qobj(self.tree):
                self.tree.setUpdatesEnabled(True)

    def _refresh_branch_index(self):
        self._dbg("_refresh_branch_index: start")
        if not _is_valid_qobj(self) or not _is_valid_qobj(getattr(self, "treeHist", None)):
            return
        try:
            self.treeHist.setUpdatesEnabled(False)
            self.treeHist.clear()
            gkey, pkey = self._current_keys()
            idx = load_index()
            records = [r for r in idx.values() if r.group == gkey and r.project == pkey]
            records.sort(key=lambda r: r.last_updated_at, reverse=True)
            for rec in records:
                loc = "Sí" if rec.exists_local else ""
                orig = "Sí" if rec.exists_origin else ""
                fecha = ""
                if rec.created_at:
                    fecha = datetime.fromtimestamp(rec.created_at).strftime("%Y-%m-%d %H:%M")
                it = QtWidgets.QTreeWidgetItem(
                    [rec.branch, rec.created_by, fecha, loc, orig, rec.merge_status]
                )
                self.treeHist.addTopLevelItem(it)
            self.treeHist.resizeColumnToContents(0)
            self.treeHist.resizeColumnToContents(1)
            self.treeHist.resizeColumnToContents(2)
<<<<<<< HEAD
=======

>>>>>>> 458a1930
        except Exception as e:
            self._dbg(f"_refresh_branch_index: ERROR {e}")
        finally:
            if _is_valid_qobj(self.treeHist):
                self.treeHist.setUpdatesEnabled(True)

    # en buildtool/views/git_view.py (dentro de GitView)
    def _init_thread_store(self):
        if not hasattr(self, "_live_threads"):
            self._live_threads = set()

    def _start_task(self, title, fn, done_cb=None, *args, success: str | None = None, error: str | None = None, **kwargs):
        self._dbg(f"task start: {title}")
        th, worker = run_in_thread(fn, *args, **kwargs)

        self._pending_done_cb = done_cb
        self._pending_success = success
        self._pending_error = error

        # Señales (no toques UI aquí; sólo enruta a la UI con el slot)
        worker.progress.connect(self.logger.line.emit)

        # Conexión QUEUED garantiza que el slot se ejecute en el hilo del receptor (self = UI)
        worker.finished.connect(self._on_task_finish, QtCore.Qt.QueuedConnection)

        # Limpieza del hilo/worker cuando termine (sin tocar UI)
        def _cleanup():
            try:
                th.quit()
                th.wait()
            except Exception:
                pass
            try:
                worker.deleteLater()
            except Exception:
                pass
            try:
                th.deleteLater()
            except Exception:
                pass
            try:
                from buildtool.core.thread_tracker import TRACKER
                TRACKER.remove(th)
            except Exception:
                pass

        worker.finished.connect(_cleanup, QtCore.Qt.QueuedConnection)
        th.start()

    @QtCore.Slot(bool)
    def _on_task_finish(self, ok: bool):
        """Este slot SIEMPRE corre en el hilo de la UI (QueuedConnection)."""
        try:
<<<<<<< HEAD
            self._dbg(f"task end (slot): ok={ok}", force=not ok)
            self._refresh_history()
            self._refresh_summary()
            self._refresh_branch_index()
=======
            self._dbg(f"task end (slot): ok={ok}")
            self._refresh_history()
            self._refresh_summary()
            self._refresh_branch_index()

>>>>>>> 458a1930
            cb = getattr(self, "_pending_done_cb", None)
            if cb:
                try:
                    cb(ok)
                finally:
                    self._pending_done_cb = None
            msg = self._pending_success if ok else self._pending_error
            if msg:
                self._alert(msg, error=not ok)
        except Exception as e:
            errguard.log(f"_on_task_finish error: {e}", level=40)
        finally:
            self._pending_success = None
            self._pending_error = None

    def _set_task_buttons_enabled(self, enabled: bool):
        for btn in (self.btnCreateLocal, self.btnPushBranch, self.btnDeleteBranch, self.btnSwitch):
            try: btn.setEnabled(enabled)
            except Exception: pass          


    @safe_slot
    def _do_switch(self):
        branch = self.cboHistorySwitch.currentText().strip()
        if not branch:
            self._alert("Especifica una rama", error=True); return
        gkey, pkey = self._current_keys()
        def _after():
            for name, _, _ in discover_status_fast(self.cfg, gkey, pkey):
                STATE.set_current(gkey, pkey, name, branch)
            STATE.add_history(gkey, pkey, branch)
        self._start_task(
            f"Switch a {branch} (global)",
            lambda cfg, gk, pk, br, emit=self.logger.line.emit: switch_branch(cfg, gk, pk, br, emit, only_modules=None),
            _after, self.cfg, gkey, pkey, branch,
            success=f"Cambiaste a {branch}",
            error=f"No se pudo cambiar a {branch}"
        )

    @safe_slot
    def _do_create_local(self):
        gkey, pkey = self._current_keys()
        name = self.txtNewBranch.text().strip()
        if not name:
            self._alert("Indica el nombre de la rama", error=True); return
        
        def task(cfg, gk, pk, br, emit=self.logger.line.emit):
            emit(f"[task] Crear rama local '{br}' (global)")
            ok = create_branches_local(cfg, gk, pk, br, emit=emit)
            emit("[task] DONE" if ok else "[task] DONE with errors")
            return ok

        self._start_task(
            f"Crear rama local {name} (global)",
            task, None, self.cfg, gkey, pkey, name,
            success=f"Rama {name} creada",
            error=f"No se pudo crear {name}"
        )


    @safe_slot
    def _do_push_branch(self):
        nb = self.txtNewBranch.text().strip() or self.cboHistorySwitch.currentText().strip()
        if not nb:
            self._alert("Indica la rama a enviar", error=True); return
        gkey, pkey = self._current_keys()
        def _after():
            for name, _, _ in discover_status_fast(self.cfg, gkey, pkey):
                STATE.add_remote(gkey, pkey, name, nb)
        self._start_task(
            f"Push rama {nb} (global)",
            lambda cfg, gk, pk, name, emit=self.logger.line.emit: push_branch(cfg, gk, pk, name, emit, only_modules=None),
            _after, self.cfg, gkey, pkey, nb,
            success=f"Rama {nb} enviada a origin",
            error=f"No se pudo enviar {nb}"
        )

    @safe_slot
    def _do_delete_branch(self):
        nb = self.cboDeleteBranch.currentText().strip()
        if not nb:
            self._alert("Indica la rama a eliminar", error=True); return
        if not self.chkConfirmDelete.isChecked():
            self._alert("Confirma la eliminación", error=True); return
        gkey, pkey = self._current_keys()
        def _after():
            for name, _, _ in discover_status_fast(self.cfg, gkey, pkey):
                STATE.remove_local(gkey, pkey, name, nb)
        self._start_task(
            f"Eliminar rama local {nb} (global)",
            lambda cfg, gk, pk, name, confirm, emit=self.logger.line.emit: delete_local_branch_by_name(cfg, gk, pk, name, confirm, emit, only_modules=None),
            _after, self.cfg, gkey, pkey, nb, True,
            success=f"Rama {nb} eliminada",
            error=f"No se pudo eliminar {nb}"
        )

    @safe_slot
    def _do_create_version(self):
        ver = self.txtVersion.text().strip()
        if not ver:
            self._alert("Indica la versión", error=True); return
        create_qa = self.chkQA.isChecked()
        gkey, pkey = self._current_keys()
        def _after():
            for name, _, _ in discover_status_fast(self.cfg, gkey, pkey):
                STATE.add_local(gkey, pkey, name, ver)
                STATE.set_current(gkey, pkey, name, ver)
                if create_qa:
                    qa = f"{ver}_QA"
                    STATE.add_local(gkey, pkey, name, qa)
            STATE.add_history(gkey, pkey, ver)
            if create_qa:
                STATE.add_history(gkey, pkey, f"{ver}_QA")
        self._start_task(
            f"Crear ramas versión {ver} (global)",
            lambda cfg, gk, pk, v, qa, emit=self.logger.line.emit: create_version_branches(cfg, gk, pk, v, qa, {}, [], emit, only_modules=None),
            _after, self.cfg, gkey, pkey, ver, create_qa,
            success=f"Ramas {ver} creadas",
            error=f"No se pudieron crear ramas {ver}"
        )

    @safe_slot
    def _do_reconcile(self):
        gkey, pkey = self._current_keys()
        def reconcile_task(cfg, gk, pk, emit=self.logger.line.emit):
            from ..core.git_fast import get_current_branch_fast, list_local_branches_fast
            items = discover_status_fast(cfg, gk, pk)
            for name, _, path in items:
                cur = get_current_branch_fast(path) or "?"
                if emit: emit(f"{name}: {cur}")
                STATE.set_current(gk, pk, name, cur)
                for b in list_local_branches_fast(path):
                    STATE.add_local(gk, pk, name, b)
            return True
        self._start_task(
            "Reconciliar con Git (local)", reconcile_task, None, self.cfg, gkey, pkey,
            success="Reconciliación completa",
            error="Error al reconciliar"
        )

<<<<<<< HEAD
=======

>>>>>>> 458a1930
    @safe_slot
    def _do_recover_nas(self):
        def task():
            emit = self.logger.line.emit
            emit("[task] Recuperar NAS")
            recover_from_nas()
            emit("[task] DONE")
            return True
        self._start_task("Recuperar NAS", task, success="Historial recuperado de NAS", error="Error al recuperar NAS")

<<<<<<< HEAD
=======

>>>>>>> 458a1930
    @safe_slot
    def _do_publish_nas(self):
        def task():
            emit = self.logger.line.emit
            emit("[task] Publicar NAS")
            publish_to_nas()
            emit("[task] DONE")
            return True
<<<<<<< HEAD
        self._start_task("Publicar NAS", task, success="Historial publicado en NAS", error="Error al publicar NAS")
=======
        self._start_task("Publicar NAS", task, success="Historial publicado en NAS", error="Error al publicar NAS")
>>>>>>> 458a1930
<|MERGE_RESOLUTION|>--- conflicted
+++ resolved
@@ -231,17 +231,9 @@
         hcl.addStretch()
         hcl.addWidget(self.btnClearLog)
         clog_layout.addLayout(hcl)
-<<<<<<< HEAD
-
         self.logger = Logger()
         self.logger.line.connect(self.log.append)
-=======
-
-        self.logger = Logger()
-        self.logger.line.connect(self.log.append)
-
->>>>>>> 458a1930
-
+    
     def _wire_events(self):
         self.cboProject.currentTextChanged.connect(self._on_project_changed)
         self.btnRefresh.clicked.connect(self._post_project_change)
@@ -437,10 +429,7 @@
             self.treeHist.resizeColumnToContents(0)
             self.treeHist.resizeColumnToContents(1)
             self.treeHist.resizeColumnToContents(2)
-<<<<<<< HEAD
-=======
-
->>>>>>> 458a1930
+
         except Exception as e:
             self._dbg(f"_refresh_branch_index: ERROR {e}")
         finally:
@@ -494,18 +483,10 @@
     def _on_task_finish(self, ok: bool):
         """Este slot SIEMPRE corre en el hilo de la UI (QueuedConnection)."""
         try:
-<<<<<<< HEAD
             self._dbg(f"task end (slot): ok={ok}", force=not ok)
             self._refresh_history()
             self._refresh_summary()
             self._refresh_branch_index()
-=======
-            self._dbg(f"task end (slot): ok={ok}")
-            self._refresh_history()
-            self._refresh_summary()
-            self._refresh_branch_index()
-
->>>>>>> 458a1930
             cb = getattr(self, "_pending_done_cb", None)
             if cb:
                 try:
@@ -646,10 +627,7 @@
             error="Error al reconciliar"
         )
 
-<<<<<<< HEAD
-=======
-
->>>>>>> 458a1930
+
     @safe_slot
     def _do_recover_nas(self):
         def task():
@@ -660,10 +638,7 @@
             return True
         self._start_task("Recuperar NAS", task, success="Historial recuperado de NAS", error="Error al recuperar NAS")
 
-<<<<<<< HEAD
-=======
-
->>>>>>> 458a1930
+
     @safe_slot
     def _do_publish_nas(self):
         def task():
@@ -672,8 +647,4 @@
             publish_to_nas()
             emit("[task] DONE")
             return True
-<<<<<<< HEAD
         self._start_task("Publicar NAS", task, success="Historial publicado en NAS", error="Error al publicar NAS")
-=======
-        self._start_task("Publicar NAS", task, success="Historial publicado en NAS", error="Error al publicar NAS")
->>>>>>> 458a1930
